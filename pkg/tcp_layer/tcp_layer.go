package tcp_layer

import (
	"fmt"
	"net/netip"
	"sync"
	"team21/ip/pkg/common"
	"team21/ip/pkg/lnxconfig"
	"time"

	tcpUtils "team21/ip/pkg/tcp_layer/tcp_utils"

	"github.com/google/netstack/tcpip/header"
)

type Tcp struct {
	listenSockets map[uint16]*Socket       // key: local port
	activeSockets map[ConnectionID]*Socket // key: connection ID
	networkLayer  common.NetworkLayerAPI
	localIp       netip.Addr
	nextSocketID  int
	socketMutex   sync.Mutex
}

type Connection struct {
	Socket *Socket // Use pointer to Socket
}

// ConnectionID uniquely identifies a TCP connection
type ConnectionID struct {
	LocalAddr  netip.Addr
	LocalPort  uint16
	RemoteAddr netip.Addr
	RemotePort uint16
}

func (t *Tcp) getNextSocketID() int {
	t.socketMutex.Lock()
	defer t.socketMutex.Unlock()
	id := t.nextSocketID
	t.nextSocketID++
	return id
}

func (t *Tcp) Initialize(configFile string) error {
	temp, err := lnxconfig.ParseConfig(configFile)
	if err != nil {
		return fmt.Errorf("failed to parse config: %v", err)
	}

	// Initialize all maps
	t.listenSockets = make(map[uint16]*Socket)
	t.activeSockets = make(map[ConnectionID]*Socket)

	t.localIp = temp.Interfaces[0].AssignedIP
	t.nextSocketID = 0
	return nil
}

func (t *Tcp) SetNetworkLayerApi(networkLayer common.NetworkLayerAPI) {
	t.networkLayer = networkLayer
}

func (t *Tcp) Listen(port uint16) (*Socket, error) {
	// Check if port is already in use
	if _, exists := t.listenSockets[port]; exists {
		return nil, fmt.Errorf("port %d already in use", port)
	}

	isn := tcpUtils.GenerateInitialSeqNum()

	socket := &Socket{
		ID:         t.getNextSocketID(),
		LocalAddr:  netip.IPv4Unspecified(), // Use 0.0.0.0
		LocalPort:  port,
		RemoteAddr: netip.IPv4Unspecified(), // Use 0.0.0.0
		RemotePort: 0,
		State:      LISTEN,
		AcceptChan: make(chan *Socket),
		sendBuffer: NewSendBuffer(isn),
		recvBuffer: NewReceiveBuffer(0),
	}

	t.listenSockets[port] = socket
	fmt.Printf("Created listen socket with ID %d\n", socket.ID)
	return socket, nil
}

func (t *Tcp) Connect(addr netip.Addr, port uint16) (*Connection, error) {
	localPort := tcpUtils.GenerateRandomPort()

	// fmt.Printf("Creating new connection socket: LocalPort:%d -> %s:%d\n",
	// 	localPort, addr, port)

	isn := tcpUtils.GenerateInitialSeqNum()

	socket := &Socket{
		ID:         t.getNextSocketID(),
		RemoteAddr: addr,
		RemotePort: port,
		LocalPort:  localPort,
		LocalAddr:  t.localIp,
		State:      SYN_SENT,
		sendBuffer: NewSendBuffer(isn),
		recvBuffer: NewReceiveBuffer(0),
	}

	// Create connection ID
	connID := ConnectionID{
		LocalAddr:  socket.LocalAddr,
		LocalPort:  socket.LocalPort,
		RemoteAddr: socket.RemoteAddr,
		RemotePort: socket.RemotePort,
	}

	// Add to active sockets map
	t.socketMutex.Lock()
	t.activeSockets[connID] = socket
	t.socketMutex.Unlock()

	// Send SYN
	err := t.SendTCPPacket(
		socket.LocalAddr,
		socket.LocalPort,
		socket.RemoteAddr,
		socket.RemotePort,
		[]byte{},
		header.TCPFlagSyn,
	)
	if err != nil {
		t.removeSocket(socket) // Clean up on send error
		return nil, fmt.Errorf("failed to send SYN: %v", err)
	}

	// Wait for connection to be established
	timeout := time.After(5 * time.Second)
	ticker := time.NewTicker(100 * time.Millisecond)
	defer ticker.Stop()

	for {
		select {
		case <-ticker.C:
			socket.stateMutex.Lock()
			if socket.State == ESTABLISHED {
				socket.stateMutex.Unlock()
				return &Connection{Socket: socket}, nil
			}
			socket.stateMutex.Unlock()
		case <-timeout:
			t.removeSocket(socket) // Clean up on timeout
			return nil, fmt.Errorf("connection timeout")
		}
	}
}

func (s *Socket) Accept() (*Socket, error) {
	newSocket := <-s.AcceptChan

	// Wait for the socket to be fully established
	timeout := time.After(5 * time.Second)
	ticker := time.NewTicker(100 * time.Millisecond)
	defer ticker.Stop()

	for {
		select {
		case <-ticker.C:
			newSocket.stateMutex.Lock()
			if newSocket.State == ESTABLISHED {
				newSocket.stateMutex.Unlock()
				fmt.Printf("Accept: returning new established socket %d\n", newSocket.ID)
				return newSocket, nil
			}
			newSocket.stateMutex.Unlock()
		case <-timeout:
			return nil, fmt.Errorf("accept timeout waiting for connection to establish")
		}
	}
}

// func (t *Tcp) closeSocket(socket *Socket) {
// 	socket.stateMutex.Lock()
// 	socket.State = CLOSED
// 	socket.stateMutex.Unlock()
// 	t.removeSocket(socket)
// }

func (t *Tcp) HandleTCPPacket(packet *common.IpPacket, networkApi common.NetworkLayerAPI) error {
	tcpHdr := tcpUtils.ParseTCPHeader(packet.Message[:header.TCPMinimumSize])

	// fmt.Printf("Received TCP packet with flags: %d from %s:%d\n",
	// 	tcpHdr.Flags,
	// 	packet.Header.Src,
	// 	tcpHdr.SrcPort)

	tcpChecksumFromHeader := tcpHdr.Checksum // Save original
	tcpHdr.Checksum = 0
	tcpPayload := packet.Message[header.TCPMinimumSize:]
	tcpComputedChecksum := tcpUtils.ComputeTCPChecksum(&tcpHdr, packet.Header.Src, packet.Header.Dst, tcpPayload)

	// var tcpChecksumState string
	if tcpComputedChecksum == tcpChecksumFromHeader {
		// tcpChecksumState = "OK"
	} else {
		// tcpChecksumState = "FAIL"
		return fmt.Errorf("invalid tcp checksum")
	}
	// fmt.Printf("Received TCP packet with IP Header:  %v\nTCP header:  %+v\nFlags:  %s\nTCP Checksum:  %s\nPayload (%d bytes):  %s\n",
	// packet.Header, tcpHdr, tcpUtils.TCPFlagsAsString(tcpHdr.Flags), tcpChecksumState, len(tcpPayload), string(tcpPayload))

	socket := t.findSocket(tcpHdr, packet)
	if socket == nil {
		return fmt.Errorf("no socket found for packet")
	}

	socket.stateMutex.Lock()
	defer socket.stateMutex.Unlock()

	// fmt.Printf("Processing packet for socket ID %d in state %v\n", socket.ID, socket.State)

	switch socket.State {
	case LISTEN:
		if tcpHdr.Flags == header.TCPFlagSyn {
			// Create new connection socket
			newSocket := &Socket{
				ID:         t.getNextSocketID(),
				LocalAddr:  t.localIp,
				LocalPort:  socket.LocalPort,
				RemoteAddr: packet.Header.Src,
				RemotePort: uint16(tcpHdr.SrcPort),
				State:      SYN_RECEIVED,
			}

			// Initialize send buffer with a new ISN
			isn := tcpUtils.GenerateInitialSeqNum()
			newSocket.sendBuffer = NewSendBuffer(isn)

			// Initialize receive buffer with next expected sequence number
			remoteSeq := uint32(tcpHdr.SeqNum)
			newSocket.recvBuffer = NewReceiveBuffer(remoteSeq + 1)

			// Create connection ID and add to active sockets
			connID := ConnectionID{
				LocalAddr:  newSocket.LocalAddr,
				LocalPort:  newSocket.LocalPort,
				RemoteAddr: newSocket.RemoteAddr,
				RemotePort: newSocket.RemotePort,
			}
			t.activeSockets[connID] = newSocket

			// Send SYN-ACK
			err := t.SendTCPPacket(
				newSocket.LocalAddr,
				newSocket.LocalPort,
				newSocket.RemoteAddr,
				newSocket.RemotePort,
				[]byte{},
				header.TCPFlagSyn|header.TCPFlagAck,
			)
			if err != nil {
				t.removeSocket(newSocket)
				return fmt.Errorf("failed to send SYN-ACK: %v", err)
			}
		}

	case SYN_SENT:
		if tcpHdr.Flags == (header.TCPFlagSyn | header.TCPFlagAck) {
			// Get remote's seq from the SYN-ACK packet
			remoteSeq := uint32(tcpHdr.SeqNum)

			// Update receive buffer's next expected sequence number
			socket.recvBuffer.rcvNxt = remoteSeq + 1

			// Update send sequence number - only increment once for SYN
			socket.sendBuffer.sndNxt += 1
			socket.sendBuffer.sndUna = socket.sendBuffer.sndNxt
			socket.sendBuffer.sndLbw = socket.sendBuffer.sndNxt

			err := t.SendTCPPacket(
				socket.LocalAddr,
				socket.LocalPort,
				socket.RemoteAddr,
				socket.RemotePort,
				[]byte{},
				header.TCPFlagAck,
			)
			if err != nil {
				return fmt.Errorf("failed to send ACK: %v", err)
			}
			socket.State = ESTABLISHED
			t.StartSocketSending(socket)
			// go t.StratRetransmitting(socket)
		}

	case SYN_RECEIVED:
		if tcpHdr.Flags == header.TCPFlagAck {
			socket.sendBuffer.sndNxt += 1
			socket.sendBuffer.sndUna = socket.sendBuffer.sndNxt
			socket.sendBuffer.sndLbw = socket.sendBuffer.sndNxt
			socket.State = ESTABLISHED
			fmt.Printf("New connection on socket %d => created new socket %d\n",
				0, socket.ID)

			if socket.AcceptChan != nil {
				socket.AcceptChan <- socket
			}
			t.StartSocketSending(socket)
			// go t.StratRetransmitting(socket)
		}

	case ESTABLISHED:
		// The TCP payload starts after the TCP header
		tcpPayload := packet.Message[header.TCPMinimumSize:]

		socket.sendBuffer.UpdateWindowSize(tcpHdr.WindowSize)
		socket.sendBuffer.ProcessAck(tcpHdr.AckNum)
		// fmt.Printf("socket.sendBuffer.sndUna: %d\n", socket.sendBuffer.sndUna)

		// Deal with tcp packet with payload
		if len(tcpPayload) > 0 {
			rcvSeqNum := uint32(tcpHdr.SeqNum)
			// fmt.Printf("Received data packet - Payload length: %d, SeqNum: %d\n",
			// len(tcpPayload), rcvSeqNum)

			segment := &Segment{
				Data:   tcpPayload,
				SeqNum: rcvSeqNum,
				Length: len(tcpPayload),
			}

			err := socket.recvBuffer.ProcessSegment(segment)
			if err != nil { // if buffer is full, drop the packet
				return fmt.Errorf("failed to process data: %v", err)
			}
			// fmt.Printf("rto : %d ms", socket.sendBuffer.rttStats.rto.Milliseconds())
			// Send ACK for received data
			err = t.SendTCPPacket(
				socket.LocalAddr,
				socket.LocalPort,
				socket.RemoteAddr,
				socket.RemotePort,
				[]byte{},
				header.TCPFlagAck,
			)
			if err != nil {
				return fmt.Errorf("failed to send ACK: %v", err)
			}
		}
	}

	return nil
}

func (t *Tcp) SendTCPPacket(sourceIp netip.Addr, sourcePort uint16,
	destIp netip.Addr, destPort uint16,
	payload []byte, tcpFlag uint8, explicitSeqNum ...uint32) error {

	// fmt.Printf("payload: %s\n", payload)
	// Create connection ID to find the socket
	connID := ConnectionID{
		LocalAddr:  sourceIp,
		LocalPort:  sourcePort,
		RemoteAddr: destIp,
		RemotePort: destPort,
	}

	// Find the socket
	t.socketMutex.Lock()
	socket, exists := t.activeSockets[connID]
	t.socketMutex.Unlock()

	if !exists {
		return fmt.Errorf("no socket found for connection %s:%d -> %s:%d",
			sourceIp, sourcePort, destIp, destPort)
	}

	// Get sequence number - use explicit if provided, otherwise use sndNxt
	var seqNum uint32
	if len(explicitSeqNum) > 0 {
		seqNum = explicitSeqNum[0]
	} else {
		socket.sendBuffer.mutex.Lock()
		seqNum = socket.sendBuffer.sndNxt
		socket.sendBuffer.mutex.Unlock()
	}

	// fmt.Printf("socket.sendBuffer.sndNxt: %d\n", socket.sendBuffer.sndNxt)
	tcpHdr := header.TCPFields{
		SrcPort:       sourcePort,
		DstPort:       destPort,
		SeqNum:        seqNum,
		AckNum:        socket.recvBuffer.rcvNxt,
		DataOffset:    20,
		Flags:         tcpFlag,
		WindowSize:    socket.recvBuffer.rcvWnd,
		Checksum:      0,
		UrgentPointer: 0,
	}

	// Compute checksum
	checksum := tcpUtils.ComputeTCPChecksum(&tcpHdr, sourceIp, destIp, payload)
	tcpHdr.Checksum = checksum

	// Serialize the TCP header
	tcpHdrBytes := make(header.TCP, tcpUtils.TcpHeaderLen)
	tcpHdrBytes.Encode(&tcpHdr)

	// Combine header and payload
	ipPacketPayload := make([]byte, 0, len(tcpHdrBytes)+len(payload))
	ipPacketPayload = append(ipPacketPayload, tcpHdrBytes...)
	ipPacketPayload = append(ipPacketPayload, payload...)

	// Record transmission time for the segment
	if len(payload) > 0 {
		socket.sendBuffer.mutex.Lock()
		for _, segment := range socket.sendBuffer.unackedSegments {
			if segment.SeqNum == seqNum {
				segment.LastSent = time.Now()
				break
			}
		}
		socket.sendBuffer.mutex.Unlock()
	}

	// Send via network layer
	err := t.networkLayer.SendIP(destIp, uint8(common.ProtocolTypeTcp), ipPacketPayload)
	if err != nil {
		return fmt.Errorf("failed to send TCP packet: %v", err)
	}

	// print("finish SendTCPPacket\n")
	return nil
}

func (t *Tcp) findSocket(tcpHeader header.TCPFields, packet *common.IpPacket) *Socket {
	srcPort := uint16(tcpHeader.SrcPort)
	dstPort := uint16(tcpHeader.DstPort)

	// First check active connections
	connID := ConnectionID{
		LocalPort:  dstPort,
		LocalAddr:  packet.Header.Dst,
		RemotePort: srcPort,
		RemoteAddr: packet.Header.Src,
	}

	t.socketMutex.Lock()
	defer t.socketMutex.Unlock()

	// fmt.Printf("Looking for socket with LocalPort:%d, RemotePort:%d\n", dstPort, srcPort)
	// fmt.Printf("Active sockets:\n")
	// for id, sock := range t.activeSockets {
	// 	fmt.Printf("Socket ID %d: Local %s:%d, Remote %s:%d, State: %v\n",
	// 		sock.ID, id.LocalAddr, id.LocalPort, id.RemoteAddr, id.RemotePort, sock.State)
	// }

	if socket, exists := t.activeSockets[connID]; exists {
		// fmt.Printf("Found active socket: ID %d\n", socket.ID)
		return socket
	}

	// If not found and it's a SYN packet, check listening sockets
	if tcpHeader.Flags == header.TCPFlagSyn {
		if socket, exists := t.listenSockets[dstPort]; exists {
			// fmt.Printf("Found listening socket: ID %d\n", socket.ID)
			return socket
		}
	}

	// fmt.Printf("No matching socket found!\n")
	return nil
}

func (t *Tcp) removeSocket(socket *Socket) {
	t.socketMutex.Lock()
	defer t.socketMutex.Unlock()

	if socket.State == LISTEN {
		delete(t.listenSockets, socket.LocalPort)
	} else {
		connID := ConnectionID{
			LocalAddr:  socket.LocalAddr,
			LocalPort:  socket.LocalPort,
			RemoteAddr: socket.RemoteAddr,
			RemotePort: socket.RemotePort,
		}
		delete(t.activeSockets, connID)
	}
}

func (t *Tcp) GetSockets() []*Socket {
	t.socketMutex.Lock()
	defer t.socketMutex.Unlock()

	// Calculate total number of sockets
	totalSockets := len(t.listenSockets) + len(t.activeSockets)
	sockets := make([]*Socket, 0, totalSockets)

	// Add listening sockets
	for _, socket := range t.listenSockets {
		sockets = append(sockets, socket)
	}

	// Add active sockets
	for _, socket := range t.activeSockets {
		sockets = append(sockets, socket)
	}

	return sockets
}

func (t *Tcp) StartSocketSending(s *Socket) {
	// TODO: add quit gracefully 
	go t.handleSending(s)        // Handle normal sending
	go t.handleZeroWndProbing(s) // Handle zero window probing
	go t.handleRetransmission(s) // Handle retransmission
}

func (t *Tcp) handleZeroWndProbing(s *Socket) {
	probeInterval := InitialProbeTimeout
	probeCount := 0

	for {
		s.sendBuffer.condSndWnd.L.Lock()
		for s.sendBuffer.sndWnd != 0 { // Wait until window becomes zero
			s.sendBuffer.condSndWnd.Wait()
		}
		s.sendBuffer.condSndWnd.L.Unlock()

		// Start probing cycle
		for s.State == ESTABLISHED {
			// Send a probe
			// fmt.Printf("Sending a probe s.sendBuffer.sndUna: %d  s.sendBuffer.sndNxt: %d, s.sendBuffer.sndLbw: %d\n", s.sendBuffer.sndUna, s.sendBuffer.sndNxt, s.sendBuffer.sndLbw)
			if s.sendBuffer.sndNxt < s.sendBuffer.sndLbw {
				fmt.Printf("Sending a probe with next un-acked byte\n")
				probeIndex := s.sendBuffer.sndNxt % uint32(len(s.sendBuffer.buffer))
				probe := []byte{s.sendBuffer.buffer[probeIndex]}

				err := t.SendTCPPacket(
					s.LocalAddr,
					s.LocalPort,
					s.RemoteAddr,
					s.RemotePort,
					probe,
					header.TCPFlagAck,
				)
				if err != nil {
					fmt.Printf("Failed to send zero window probe: %v\n", err)
					continue
				}
			}

			probeCount++
			currentInterval := probeInterval
			probeInterval = min(probeInterval*2, MaxProbeTimeout)

			// Wait for the probe interval
			time.Sleep(currentInterval)

			// Check if window has opened
			s.sendBuffer.condSndWnd.L.Lock()
			if s.sendBuffer.sndWnd > 0 {
				// Window has opened, reset probe parameters
				probeInterval = InitialProbeTimeout
				probeCount = 0
				s.sendBuffer.condSndWnd.L.Unlock()
				break
			}
			s.sendBuffer.condSndWnd.L.Unlock()
		}
	}
}

func (t *Tcp) handleSending(s *Socket) {
	for {
		// 1. Wait for data to be available
		s.sendBuffer.condEmpty.L.Lock()
		for s.sendBuffer.AvailableData() == 0 { // if there is no data to be sent, then wait
			s.sendBuffer.condEmpty.Wait() // wait on notification
		}

		// 2. Wait for send window to be non-zero
		s.sendBuffer.condSndWnd.L.Lock()
		for s.sendBuffer.sndWnd == 0 { // if send window is empty, then wait
			s.sendBuffer.condSndWnd.Wait()
		}

		// Only send up to the window size
		windowSize := s.sendBuffer.sndWnd
		segment, err := s.sendBuffer.ReadSegment(uint32(windowSize))

		if err != nil {
			fmt.Println("Error reading segment from send buffer:", err)
			s.sendBuffer.condEmpty.L.Unlock()
			s.sendBuffer.condSndWnd.L.Unlock()
			return
		}

		// Store the current sequence number in the segment
		segment.SeqNum = s.sendBuffer.sndNxt

		// Track unacknowledged segment
		s.sendBuffer.unackedSegments = append(s.sendBuffer.unackedSegments, segment)

		err = t.SendTCPPacket(
			s.LocalAddr,
			s.LocalPort,
			s.RemoteAddr,
			s.RemotePort,
			segment.Data,
			header.TCPFlagAck,
		)

		// Release locks
		s.sendBuffer.condEmpty.L.Unlock()
		s.sendBuffer.condSndWnd.L.Unlock()

		if err != nil {
			fmt.Println("Error sending packet:", err)
			return
		}
		s.sendBuffer.sndNxt += uint32(len(segment.Data))

		fmt.Printf("Sent %d bytes\n", len(segment.Data))

		// Wait for ACK before sending more data
		// This ensures we respect flow control
		time.Sleep(100 * time.Millisecond)
	}
}

<<<<<<< HEAD
func (t *Tcp) handleRetransmission(s *Socket) {
	for{
		s.sendBuffer.mutex.Lock()
		s.sendBuffer.rttStats.mu.Lock()
		if len(s.sendBuffer.unackedSegments) != 0 {
			segment := s.sendBuffer.unackedSegments[0]
			elapsed := time.Since(segment.LastSent)
			if elapsed > s.sendBuffer.rttStats.rto {
				tempRto := s.sendBuffer.rttStats.rto
				for segment.RetxCount < MaxTryTime{
					fmt.Printf("Retransmitting segment %d (elapsed: %v, RTO: %v)\n", 
						segment.SeqNum, elapsed, tempRto)
					s.sendBuffer.mutex.Unlock()
					err := t.SendTCPPacket(
						s.LocalAddr,
						s.LocalPort,
						s.RemoteAddr,
						s.RemotePort,
						segment.Data,
						header.TCPFlagAck,
						segment.SeqNum, // Pass original sequence number
					)
					s.sendBuffer.mutex.Lock()
					if err != nil {
						fmt.Printf("Failed to retransmit segment %d: %v\n", segment.SeqNum, err)
						continue
					}
					segment.RetxCount++
					segment.LastSent = time.Now()
					tempRto *= 2
					if tempRto > MaxRTO{
						tempRto = MaxRTO
					}
					s.sendBuffer.rttStats.mu.Unlock()
					s.sendBuffer.mutex.Unlock()
					time.Sleep(tempRto)
					s.sendBuffer.mutex.Lock()
					s.sendBuffer.rttStats.mu.Lock()
				}
				// TODO disconnect when fail to retransmit
			}
		}
		s.sendBuffer.rttStats.mu.Unlock()
		s.sendBuffer.mutex.Unlock()
		time.Sleep(100 * time.Millisecond)
=======
func (t *Tcp) StratRetransmitting(s *Socket) {
	for {
		s.sendBuffer.mutex.Lock()
		for _, segment := range s.sendBuffer.unackedSegments {
			err := t.SendTCPPacket(
				s.LocalAddr,
				s.LocalPort,
				s.RemoteAddr,
				s.RemotePort,
				segment.Data,
				header.TCPFlagAck,
				segment.SeqNum,
			)
			if err != nil {
				fmt.Printf("Error Resending packet, seqNumber: %d\n", segment.SeqNum)
			}
		}
		s.sendBuffer.mutex.Unlock()
		time.Sleep(common.RetransmitTime)
>>>>>>> 60a3d6ea
	}
}<|MERGE_RESOLUTION|>--- conflicted
+++ resolved
@@ -628,7 +628,6 @@
 	}
 }
 
-<<<<<<< HEAD
 func (t *Tcp) handleRetransmission(s *Socket) {
 	for{
 		s.sendBuffer.mutex.Lock()
@@ -674,26 +673,5 @@
 		s.sendBuffer.rttStats.mu.Unlock()
 		s.sendBuffer.mutex.Unlock()
 		time.Sleep(100 * time.Millisecond)
-=======
-func (t *Tcp) StratRetransmitting(s *Socket) {
-	for {
-		s.sendBuffer.mutex.Lock()
-		for _, segment := range s.sendBuffer.unackedSegments {
-			err := t.SendTCPPacket(
-				s.LocalAddr,
-				s.LocalPort,
-				s.RemoteAddr,
-				s.RemotePort,
-				segment.Data,
-				header.TCPFlagAck,
-				segment.SeqNum,
-			)
-			if err != nil {
-				fmt.Printf("Error Resending packet, seqNumber: %d\n", segment.SeqNum)
-			}
-		}
-		s.sendBuffer.mutex.Unlock()
-		time.Sleep(common.RetransmitTime)
->>>>>>> 60a3d6ea
 	}
 }