package tcp_layer

import (
	"fmt"
	"sync"
	"time"
)

const (
	DefaultBufferSize = 65535
)

const (
	// RTT and RTO constants
	Alpha      = 0.125                  // Smoothing factor for SRTT
	Beta       = 0.25                   // Smoothing factor for RTTVAR
	K          = 4                      // Factor for RTO calculation
	MinRTO     = time.Millisecond       // Minimum RTO (1ms as specified)
	MaxRTO     = 60 * time.Second       // Maximum RTO
	InitialRTO = 100 * time.Millisecond // Initial RTO before RTT samples
	MaxTryTime = 10
)

// RTTStats maintains RTT statistics for RTO calculation
type RTTStats struct {
	srtt   time.Duration // Smoothed round-trip time
	rttvar time.Duration // Round-trip time variation
	rto    time.Duration // Current retransmission timeout
	mu     sync.Mutex
}

// Segment represents a TCP segment with metadata
type Segment struct {
	Data      []byte
	SeqNum    uint32
	Acked     bool
	Length    int
	RetxCount int       // Number of retransmissions
	LastSent  time.Time // Last time this segment was sent
}

// SendBuffer manages the sending side of TCP
type SendBuffer struct {
	buffer          []byte
	sndUna          uint32 // oldest unacked sequence number
	sndNxt          uint32 // next sequence number to send
	sndWnd          uint16 // send window size
	sndLbw          uint32 // last byte written by application
	initialSeqNum   uint32
	unackedSegments []*Segment
	rttStats        RTTStats
	mutex           sync.Mutex
	condEmpty       *sync.Cond
	condSndWnd      *sync.Cond
}

func NewSendBuffer(isn uint32) *SendBuffer {
	sb := &SendBuffer{
		buffer:          make([]byte, DefaultBufferSize),
		sndUna:          isn,
		sndNxt:          isn,
		sndWnd:          DefaultBufferSize,
		sndLbw:          isn,
		initialSeqNum:   isn,
		unackedSegments: make([]*Segment, 0),
	}
	sb.rttStats.rto = InitialRTO
	mutexEmpty := &sync.Mutex{}
	mutexSndWnd := &sync.Mutex{}
	sb.condEmpty = sync.NewCond(mutexEmpty)
	sb.condSndWnd = sync.NewCond(mutexSndWnd)
	return sb
}

func (sb *SendBuffer) Write(data []byte) (int, error) {
	sb.mutex.Lock()
	defer sb.mutex.Unlock()

	available := sb.AvailableSpace()
	if available == 0 {
		return 0, fmt.Errorf("send buffer is full")
	}

	writeLen := uint32(len(data))
	if writeLen > available {
		fmt.Printf("Discard %d bytes.\n", writeLen-available)
		writeLen = available
	}
	fmt.Printf("%d bytes have been written to buffer!\n", writeLen)

	start := sb.sndLbw % uint32(len(sb.buffer))
	end := (start + writeLen) % uint32(len(sb.buffer))

	if start < end {
		copy(sb.buffer[start:end], data[:writeLen])
	} else {
		n := copy(sb.buffer[start:], data[:writeLen])
		copy(sb.buffer[:end], data[n:writeLen])
	}

	sb.sndLbw += writeLen
	sb.condEmpty.Signal() // Signal that data is available

	return int(writeLen), nil
}

func (sb *SendBuffer) ReadSegment(segmentSize uint32) (*Segment, error) {
	sb.mutex.Lock()
	defer sb.mutex.Unlock()

	for sb.sndNxt == sb.sndLbw {
		sb.condEmpty.Wait()
	}

	// Don't read data that's already been acknowledged
	if sb.sndNxt < sb.sndUna {
		sb.sndNxt = sb.sndUna
	}

	// Start reading from sndNxt (which is now properly updated by ACKs)
	availableData := sb.sndLbw - sb.sndNxt
	if availableData < segmentSize {
		segmentSize = availableData
	}

	start := sb.sndNxt % uint32(len(sb.buffer))
	end := (start + segmentSize) % uint32(len(sb.buffer))

	var data []byte
	if start < end {
		data = make([]byte, end-start)
		copy(data, sb.buffer[start:end])
	} else {
		data = make([]byte, uint32(len(sb.buffer))-start+end)
		copy(data[:uint32(len(sb.buffer))-start], sb.buffer[start:])
		copy(data[uint32(len(sb.buffer))-start:], sb.buffer[:end])
	}

	segment := &Segment{
		Data:      data,
		SeqNum:    sb.sndNxt,
		LastSent:  time.Now(),
		Acked:     false,
		Length:    len(data),
	}

	return segment, nil
}
// ProcessAck processes incoming ACKs and updates RTT measurements
func (sb *SendBuffer) ProcessAck(ackNum uint32) {
	sb.mutex.Lock()
	defer sb.mutex.Unlock()

	// Only update RTT for segments that weren't retransmitted (Karn's algorithm)
	var newUnackedSegments []*Segment

	for _, segment := range sb.unackedSegments {
		if segment.SeqNum+uint32(segment.Length) <= ackNum {
			// TODO just update RTT once
			if segment.RetxCount == 0 {
				// Only update RTT for non-retransmitted segments
				rtt := time.Since(segment.LastSent)
				sb.rttStats.UpdateRTT(rtt)
			}
			segment.Acked = true
		} else {
			newUnackedSegments = append(newUnackedSegments, segment)
		}
	}
<<<<<<< HEAD
	// TODO remove unack segments
=======

	sb.unackedSegments = newUnackedSegments
	sb.sndUna = ackNum

>>>>>>> 287ec39e
}

func (sb *SendBuffer) AvailableSpace() uint32 {
	// fmt.Println("sb.sndUna: ", sb.sndUna)
	used := sb.sndLbw - sb.sndUna
	return uint32(len(sb.buffer)) - used
}

func (sb *SendBuffer) AvailableData() uint32 {
	return sb.sndLbw - sb.sndNxt
}

func (sb *SendBuffer) UpdateWindowSize(newWnd uint16) {
	sb.condSndWnd.L.Lock()
	defer sb.condSndWnd.L.Unlock()

	sb.sndWnd = newWnd
	sb.condSndWnd.Signal()
}

// ReceiveBuffer manages the receiving side of TCP
type ReceiveBuffer struct {
	buffer      []byte
	rcvNxt      uint32 // next expected sequence number
	rcvWnd      uint16 // receive window size
	oooSegments []*Segment
	mutex       sync.Mutex
	condEmpty   sync.Cond
}

func NewReceiveBuffer(rcvNxt uint32) *ReceiveBuffer {
	ret := &ReceiveBuffer{
		buffer:      make([]byte, 0),
		rcvNxt:      rcvNxt,
		rcvWnd:      DefaultBufferSize,
		oooSegments: make([]*Segment, 0),
	}
	ret.condEmpty = *sync.NewCond(&ret.mutex)
	return ret
}

// ProcessSegment handles an incoming segment
func (rb *ReceiveBuffer) ProcessSegment(segment *Segment) error {
	rb.mutex.Lock()
	defer rb.mutex.Unlock()

	// Always process the segment, even if window is zero
	// This ensures we can still advance sequence numbers and send ACKs
	availableWindow := int(rb.rcvWnd)

	// If this is the next expected segment
	if segment.SeqNum == rb.rcvNxt {
		fmt.Printf("Processing in-order segment, SeqNum: %d, Length: %d, Available Window: %d\n",
			segment.SeqNum, len(segment.Data), availableWindow)

		if availableWindow > 0 {
			// Calculate how much data we can accept
			acceptLength := len(segment.Data)
			if acceptLength > availableWindow {
				acceptLength = availableWindow
			}

			// Add accepted data to buffer
			rb.buffer = append(rb.buffer, segment.Data[:acceptLength]...)

			// Update window and sequence number based on accepted data
			rb.rcvWnd -= uint16(acceptLength)
			rb.rcvNxt += uint32(acceptLength)

			// Process any buffered segments that are now in order
			rb.processBufferedSegments()
		} else {
			// fmt.Printf("Zero window advertised, maintaining sequence numbers but not accepting data\n")
			// Don't store data but maintain sequence tracking
			// This is crucial for zero window probing to work correctly
		}

		rb.condEmpty.Signal()
		return nil
	}

	// Handle out-of-order segment
	if segment.SeqNum > rb.rcvNxt {
		fmt.Printf("Buffering out-of-order segment, Expected: %d, Got: %d\n",
			rb.rcvNxt, segment.SeqNum)

		// Only buffer if we have window space
		if availableWindow > 0 {
			rb.bufferSegment(segment)
		}
		return nil
	}

	return nil
}

func (rb *ReceiveBuffer) Read(n int) ([]byte, error) {
	rb.mutex.Lock()
	defer rb.mutex.Unlock()

	for len(rb.buffer) == 0 {
		rb.condEmpty.Wait()
	}
	readLen := n
	if len(rb.buffer) < n {
		readLen = len(rb.buffer)
	}
	data := rb.buffer[:readLen]
	rb.buffer = rb.buffer[readLen:]

	// Update receive window as we free up space
	rb.rcvWnd += uint16(readLen)

	return data, nil
}

func (rb *ReceiveBuffer) bufferSegment(segment *Segment) {
	// Insert segment in order
	inserted := false
	for i, s := range rb.oooSegments {
		if segment.SeqNum < s.SeqNum {
			rb.oooSegments = append(rb.oooSegments[:i], append([]*Segment{segment}, rb.oooSegments[i:]...)...)
			inserted = true
			break
		}
	}
	if !inserted {
		rb.oooSegments = append(rb.oooSegments, segment)
	}
}

func (rb *ReceiveBuffer) processBufferedSegments() {
	for len(rb.oooSegments) > 0 {
		fmt.Printf("processBufferedSegments in oooSegments\n")
		segment := rb.oooSegments[0]
		if segment.SeqNum != rb.rcvNxt {
			break
		}
		rb.buffer = append(rb.buffer, segment.Data...)
		rb.rcvNxt += uint32(len(segment.Data))
		rb.rcvWnd -= uint16(segment.Length)
		rb.oooSegments = rb.oooSegments[1:]
	}
}

// UpdateRTT updates RTT statistics based on a new RTT measurement
func (stats *RTTStats) UpdateRTT(measurement time.Duration) {
	stats.mu.Lock()
	defer stats.mu.Unlock()

	if stats.srtt == 0 {
		// First RTT measurement
		stats.srtt = measurement
		stats.rttvar = measurement / 2
	} else {
		// Update RTTVAR and SRTT as per RFC 6298
		diff := stats.srtt - measurement
		if diff < 0 {
			diff = -diff
		}
		stats.rttvar = time.Duration((1-Beta)*float64(stats.rttvar) + Beta*float64(diff))
		stats.srtt = time.Duration((1-Alpha)*float64(stats.srtt) + Alpha*float64(measurement))
	}

	// Calculate new RTO
	stats.rto = stats.srtt + K*stats.rttvar
	if stats.rto < MinRTO {
		stats.rto = MinRTO
	} else if stats.rto > MaxRTO {
		stats.rto = MaxRTO
	}
}

// HandleRetransmission handles the retransmission of unacked segments
// func (sb *SendBuffer) HandleRetransmission(tcp *Tcp, s *Socket) {

	// var segmentsToRetransmit []*Segment
	// now := time.Now()

	// sb.mutex.Lock()
	// for _, segment := range sb.unackedSegments {
	// 	if !segment.Acked && now.Sub(segment.LastSent) > sb.rttStats.rto {
	// 		segmentCopy := &Segment{
	// 			Data:      make([]byte, len(segment.Data)),
	// 			SeqNum:    segment.SeqNum,
	// 			RetxCount: segment.RetxCount,
	// 		}
	// 		copy(segmentCopy.Data, segment.Data)
	// 		segmentsToRetransmit = append(segmentsToRetransmit, segmentCopy)

	// 		sb.rttStats.mu.Lock()
	// 		sb.rttStats.rto *= 2
	// 		if sb.rttStats.rto > MaxRTO {
	// 			sb.rttStats.rto = MaxRTO
	// 		}
	// 		sb.rttStats.mu.Unlock()

	// 		segment.RetxCount++
	// 	}
	// }
	// sb.mutex.Unlock()

	// for _, segment := range segmentsToRetransmit {
	// 	// Pass the original sequence number as the explicit sequence number
		// err := tcp.SendTCPPacket(
		// 	s.LocalAddr,
		// 	s.LocalPort,
		// 	s.RemoteAddr,
		// 	s.RemotePort,
		// 	segment.Data,
		// 	header.TCPFlagAck,
		// 	segment.SeqNum, // Pass original sequence number
		// )
		// if err != nil {
		// 	fmt.Printf("Failed to retransmit segment: %v\n", err)
		// 	continue
	// 	}
	// }
// }
<|MERGE_RESOLUTION|>--- conflicted
+++ resolved
@@ -167,14 +167,10 @@
 			newUnackedSegments = append(newUnackedSegments, segment)
 		}
 	}
-<<<<<<< HEAD
-	// TODO remove unack segments
-=======
 
 	sb.unackedSegments = newUnackedSegments
 	sb.sndUna = ackNum
 
->>>>>>> 287ec39e
 }
 
 func (sb *SendBuffer) AvailableSpace() uint32 {
